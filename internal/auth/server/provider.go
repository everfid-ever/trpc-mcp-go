package server

import (
	"net/http"
	"net/url"

	"trpc.group/trpc-go/trpc-mcp-go/internal/auth"
)

type AuthorizationParams struct {
	CodeChallenge string   `json:"code_challenge"` // 必需
	RedirectURI   string   `json:"redirect_uri"`   // 必需
	State         string   `json:"state"`          //optional.An opaque value used by the client to maintain state between the request and callback.
	Scopes        []string `json:"scopes"`         // 可选，空切片表示未提供
	Resource      *url.URL `json:"resource"`       // 可选，nil表示未提供
}

// OAuthServerProvider 定义了一个完整的OAuth 2.1服务器接口，包含客户端管理、授权流程、令牌交换、验证和撤销等功能。
// defines a complete OAuth 2.1 server interface, including client management, authorization flow, token exchange, verification, and revocation.
type OAuthServerProvider interface {

	// ClientsStore getter函数:返回用于读取注册OAuth客户端信息的存储。
	// A store used to read information about registered OAuth clients.
	ClientsStore() *OAuthClientsStore

	// Authorize 启动授权流程，可以由服务器自身实现或通过重定向到独立的授权服务器。
	// AuthorizationFlow的入口点，由服务器实现。
	// 服务器最终必须通过给定的重定向URI发出带有授权响应或错误响应的重定向。根据OAuth 2.1规范：
	// - 成功情况下，重定向必须包含 `code` 和 `state`（如果提供）查询参数。
	// - 错误情况下，重定向必须包含 `error` 查询参数，并可以包含可选的 `error_description` 查询参数。
	// Begins the authorization flow, which can either be implemented by this server itself or via redirection to a separate authorization server.
	// This server must eventually issue a redirect with an authorization response or an error response to the given redirect URI. Per OAuth 2.1:
	// - In the successful case, the redirect MUST include the `code` and `state` (if present) query parameters.
	// - In the error case, the redirect MUST include the `error` query parameter, and MAY include an optional `error_description` query parameter.
	Authorize(client auth.OAuthClientInformationFull, params AuthorizationParams, res http.ResponseWriter, req *http.Request) error

	// ChallengeForAuthorizationCode 返回指定授权开始时使用的 codeChallenge 值。
	// Returns the `codeChallenge` that was used when the indicated authorization began.
	ChallengeForAuthorizationCode(client auth.OAuthClientInformationFull, authorizationCode string) (string, error)

	// ExchangeAuthorizationCode 将授权码交换为访问令牌。
	// Exchanges an authorization code for an access token.
	ExchangeAuthorizationCode(
		client auth.OAuthClientInformationFull,
		authorizationCode string, codeVerifier *string,
		redirectUri *string,
		resource *url.URL,
	) (*auth.OAuthTokens, error)

	// ExchangeRefreshToken 用刷新令牌交换新的访问令牌。
	// Exchanges a refresh token for an access token.
	ExchangeRefreshToken(
		client auth.OAuthClientInformationFull,
		refreshToken string,
		scopes []string, // 可选，若为空表示未提供 / Optional, empty slice if not provided
		resource *url.URL, // 可选，若为nil表示未提供 / Optional, nil if not provided
	) (*auth.OAuthTokens, error)

	// VerifyAccessToken 验证访问令牌并返回其相关信息。
	// Verifies an access token and returns information about it.
	VerifyAccessToken(token string) (*AuthInfo, error)

	// SupportTokenRevocation 是否支持令牌撤销。（可选）
	SupportTokenRevocation
}

type SupportTokenRevocation interface {
	// RevokeToken 撤销访问令牌或刷新令牌。如果未实现，则不支持令牌撤销（不推荐）。
	// 如果给定的令牌无效或已被撤销，此方法应不执行任何操作。
	// Revokes an access or refresh token. If unimplemented, token revocation is not supported (not recommended).
	// If the given token is invalid or already revoked, this method should do nothing.
	// 可选方法 / Optional method
	RevokeToken(client auth.OAuthClientInformationFull, request auth.OAuthTokenRevocationRequest) error
<<<<<<< HEAD
=======
}

type TokenVerifier interface {
	VerifyAccessToken(token string) (*AuthInfo, error)
	VerifyRefreshToken(token string) (*AuthInfo, error)
>>>>>>> 420482fa
}<|MERGE_RESOLUTION|>--- conflicted
+++ resolved
@@ -71,12 +71,9 @@
 	// If the given token is invalid or already revoked, this method should do nothing.
 	// 可选方法 / Optional method
 	RevokeToken(client auth.OAuthClientInformationFull, request auth.OAuthTokenRevocationRequest) error
-<<<<<<< HEAD
-=======
 }
 
 type TokenVerifier interface {
 	VerifyAccessToken(token string) (*AuthInfo, error)
 	VerifyRefreshToken(token string) (*AuthInfo, error)
->>>>>>> 420482fa
 }