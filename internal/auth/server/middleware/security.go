--- conflicted
+++ resolved
@@ -4,25 +4,17 @@
 	"context"
 	"encoding/json"
 	"fmt"
+	"golang.org/x/time/rate"
 	"net/http"
 	"strings"
-<<<<<<< HEAD
-
-	"golang.org/x/time/rate"
-=======
 	"time"
->>>>>>> db1ec556
 	"trpc.group/trpc-go/trpc-mcp-go/internal/auth/server"
 	"trpc.group/trpc-go/trpc-mcp-go/internal/errors"
 )
 
 type SecurityMiddlewareOption struct {
-<<<<<<< HEAD
-	verifier server.TokenVerifierInterface
-=======
 	verifier   server.TokenVerifier
 	OnDecision OnDecision
->>>>>>> db1ec556
 }
 
 // Authorizer define a unified authorization decision interface
